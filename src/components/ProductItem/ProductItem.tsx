--- conflicted
+++ resolved
@@ -122,11 +122,17 @@
         productView?.price?.final?.amount?.value;  
 
   const getLabels = () => {
-    const attributes = productView?.attributes || [];
-
-    let labels = attributes.find((attribute) => attribute.name === "labels");    
-
-    return labels ? JSON.parse(labels.value) : [];
+    try {
+      const attributes = productView?.attributes || [];
+
+      let labels = attributes.find((attribute) => attribute.name === "labels");    
+
+      return labels ? JSON.parse(labels.value) : [];
+    } catch (e){
+      console.log("e", e);      
+      return [];
+    }
+    
 
   };
 
@@ -159,7 +165,7 @@
           cssPosition += "";
       }
 
-      const content = label.image ? <img src={label.image} alt={label.alt_tag} /> : label.txt;
+      const content = label.image ? <img src={"/" + label.image} alt={label.alt_tag} /> : label.txt;
 
       return <div style={cssPosition}><div style={label.style}>{content}</div></div>
     });
@@ -371,28 +377,6 @@
           </div>
         </div>
       </a>
-<<<<<<< HEAD
-=======
-
-      {productView?.options && productView.options?.length > 0 && (
-        <div className="ds-sdk-product-item__product-swatch flex flex-row mt-sm text-sm text-primary">
-          {productView?.options?.map(
-            (swatches) =>
-              swatches.id == 'color' && (
-                <SwatchButtonGroup
-                  key={product?.sku}
-                  isSelected={isSelected}
-                  swatches={swatches.values ?? []}
-                  showMore={onProductClick}
-                  productUrl={productUrl as string}
-                  onClick={handleSelection}
-                  sku={product?.sku}
-                />
-              )
-          )}
-        </div>
-      )}
->>>>>>> 1e519666
     </div>
   );
 };
